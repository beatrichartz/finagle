package com.twitter.finagle.builder

import collection.JavaConversions._

import java.net.{SocketAddress, InetSocketAddress}
import java.util.Collection
import java.util.logging.Logger
import java.util.concurrent.Executors
import javax.net.ssl.SSLContext

import org.jboss.netty.channel._
import org.jboss.netty.channel.socket.nio._
import org.jboss.netty.handler.ssl._

import com.twitter.util.Duration
import com.twitter.util.TimeConversions._

import com.twitter.finagle.channel._
import com.twitter.finagle.util._
import com.twitter.finagle.service
import com.twitter.finagle.service.{Service, Filter, RetryingService, TimeoutFilter}
import com.twitter.finagle.stats.{StatsRepository, TimeWindowedStatsRepository, StatsReceiver}
import com.twitter.finagle.loadbalancer.{
  LoadBalancerService, LoadBalancerStrategy,
  LeastQueuedStrategy, FailureAccrualStrategy}

object ClientBuilder {
  def apply[Req, Rep]() = new ClientBuilder[Req, Rep]
  def get[Req, Rep]() = apply[Req, Rep]()

  val defaultChannelFactory =
    new NioClientSocketChannelFactory(
      Executors.newCachedThreadPool(),
      Executors.newCachedThreadPool())

  def parseHosts(hosts: String): java.util.List[InetSocketAddress] = {
    val hostPorts = hosts split Array(' ', ',') filter (_ != "") map (_.split(":"))
    hostPorts map { hp => new InetSocketAddress(hp(0), hp(1).toInt) } toList
  }
}

// TODO: sampleGranularity, sampleWindow <- rename!

/**
 * A word about the default values:
 *
 *   o connectionTimeout: optimized for within a datanceter
 *   o by default, no request timeout
 */
case class ClientBuilder[Req, Rep](
  _hosts: Option[Seq[SocketAddress]],
  _codec: Option[Codec[Req, Rep]],
  _connectionTimeout: Duration,
  _requestTimeout: Duration,
  _statsReceiver: Option[StatsReceiver],
  _loadStatistics: (Int, Duration),
  _name: Option[String],
  _hostConnectionLimit: Option[Int],
  _sendBufferSize: Option[Int],
  _recvBufferSize: Option[Int],
  _retries: Option[Int],
  _logger: Option[Logger],
  _channelFactory: Option[ChannelFactory],
<<<<<<< HEAD
  _proactivelyConnect: Option[Duration])
  // _loadBalancerStrategy: Option[LoadBalancerStrategy])
=======
  _proactivelyConnect: Option[Duration],
  _tls: Option[SSLContext],
  _startTls: Boolean)
>>>>>>> 38f401c1
{
  import ClientBuilder._
  def this() = this(
    None,                // hosts
    None,                // codec
    10.milliseconds,     // connectionTimeout
    Duration.MaxValue,   // requestTimeout
    None,                // statsReceiver
    (60, 10.seconds),    // loadStatistics
    None,                // name
    None,                // hostConnectionLimit
    None,                // sendBufferSize
    None,                // recvBufferSize
    None,                // retries
    None,                // logger
    None,                // channelFactory
<<<<<<< HEAD
    None// ,                // proactivelyConnect
    //None                 // loadBalancerStrategy
=======
    None,                // proactivelyConnect
    None,                // tls
    false                // startTls
>>>>>>> 38f401c1
  )

  override def toString() = {
    val options = Seq(
<<<<<<< HEAD
      "name"                -> _name,
      "hosts"               -> _hosts,
      "codec"               -> _codec,
      "connectionTimeout"   -> Some(_connectionTimeout),
      "requestTimeout"      -> Some(_requestTimeout),
      "statsReceiver"       -> _statsReceiver,
      "loadStatistics"      -> _loadStatistics,
      "hostConnectionLimit" -> Some(_hostConnectionLimit),
      "sendBufferSize"      -> _sendBufferSize,
      "recvBufferSize"      -> _recvBufferSize,
      "retries"             -> _retries,
      "logger"              -> _logger,
      "channelFactory"      -> _channelFactory,
      "proactivelyConnect"  -> _proactivelyConnect
=======
      "name"                        -> _name,
      "hosts"                       -> _hosts,
      "codec"                       -> _codec,
      "connectionTimeout"           -> Some(_connectionTimeout),
      "requestTimeout"              -> Some(_requestTimeout),
      "statsReceiver"               -> _statsReceiver,
      "loadStatistics"              -> _loadStatistics,
      "failureAccrualStatistics"    -> Some(_failureAccrualStatistics),
      "hostConnectionLimit"         -> Some(_hostConnectionLimit),
      "sendBufferSize"              -> _sendBufferSize,
      "recvBufferSize"              -> _recvBufferSize,
      "retries"                     -> _retries,
      "initialBackoff"              -> _initialBackoff,
      "backoffMultiplier"           -> _backoffMultiplier,
      "logger"                      -> _logger,
      "channelFactory"              -> _channelFactory,
      "proactivelyConnect"          -> _proactivelyConnect,
      "tls"                         -> _tls,
      "startTls"                    -> _startTls
>>>>>>> 38f401c1
    )

    "ClientBuilder(%s)".format(
      options flatMap {
        case (k, Some(v)) => Some("%s=%s".format(k, v))
        case _ => None
      } mkString(", "))
  }

  def hosts(hostnamePortCombinations: String): ClientBuilder[Req, Rep] =
    copy(_hosts = Some(parseHosts(hostnamePortCombinations)))

  def hosts(addresses: Collection[SocketAddress]): ClientBuilder[Req, Rep] =
    copy(_hosts = Some(addresses toSeq))

  def hosts(addresses: Iterable[SocketAddress]): ClientBuilder[Req, Rep] =
    copy(_hosts = Some(addresses toSeq))

  def codec(codec: Codec[Req, Rep]): ClientBuilder[Req, Rep] =
    // XXX - transform here (!)
    copy(_codec = Some(codec))

  def connectionTimeout(duration: Duration): ClientBuilder[Req, Rep] =
    copy(_connectionTimeout = duration)

  def requestTimeout(duration: Duration): ClientBuilder[Req, Rep] =
    copy(_requestTimeout = duration)

  def reportTo(receiver: StatsReceiver): ClientBuilder[Req, Rep] =
    copy(_statsReceiver = Some(receiver))

  /**
   * The interval over which to aggregate load statistics.
   */
  def loadStatistics(numIntervals: Int, interval: Duration): ClientBuilder[Req, Rep] = {
    require(numIntervals >= 1, "Must have at least 1 window to sample statistics over")

    copy(_loadStatistics = (numIntervals, interval))
  }

  def name(value: String): ClientBuilder[Req, Rep] = copy(_name = Some(value))

  def hostConnectionLimit(value: Int): ClientBuilder[Req, Rep] =
    copy(_hostConnectionLimit = Some(value))

  def retries(value: Int): ClientBuilder[Req, Rep] =
    copy(_retries = Some(value))

  def sendBufferSize(value: Int): ClientBuilder[Req, Rep] = copy(_sendBufferSize = Some(value))
  def recvBufferSize(value: Int): ClientBuilder[Req, Rep] = copy(_recvBufferSize = Some(value))

  def channelFactory(cf: ChannelFactory): ClientBuilder[Req, Rep] =
    copy(_channelFactory = Some(cf))

  def proactivelyConnect(duration: Duration): ClientBuilder[Req, Rep] =
    copy(_proactivelyConnect = Some(duration))

  def tls() =
    copy(_tls = Some(Ssl.client()))

  def tlsWithoutValidation() =
    copy(_tls = Some(Ssl.clientWithoutCertificateValidation()))

  def startTls(value: Boolean) =
    copy(_startTls = true)

  // ** BUILDING
<<<<<<< HEAD
  def logger(logger: Logger): ClientBuilder[Req, Rep] = copy(_logger = Some(logger))

  private def bootstrap(codec: Codec[Req, Rep])(host: SocketAddress) = {
=======
  def logger(logger: Logger): ClientBuilder = copy(_logger = Some(logger))
  private def bootstrap(codec: Codec)(host: SocketAddress) = {
>>>>>>> 38f401c1
    val bs = new BrokerClientBootstrap(_channelFactory getOrElse defaultChannelFactory)
    val pf = new ChannelPipelineFactory {
      override def getPipeline = {
        val pipeline = codec.clientPipelineFactory.getPipeline
        for (ctx <- _tls) {
          val sslEngine = ctx.createSSLEngine()
          sslEngine.setUseClientMode(true)
          // sslEngine.setEnableSessionCreation(true) // XXX - need this?
          pipeline.addFirst("ssl", new SslHandler(sslEngine, _startTls))
        }

        for (logger <- _logger) {
          pipeline.addFirst(
            "channelSnooper",
            ChannelSnooper(_name getOrElse "client")(logger.info))
        }

        pipeline
      }
    }
    bs.setPipelineFactory(pf)
    bs.setOption("remoteAddress", host)
    bs.setOption("connectTimeoutMillis", _connectionTimeout.inMilliseconds)
    bs.setOption("tcpNoDelay", true)  // fin NAGLE.  get it?
    // bs.setOption("soLinger", 0)  (TODO)
    bs.setOption("reuseAddress", true)
    _sendBufferSize foreach { s => bs.setOption("sendBufferSize", s) }
    _recvBufferSize foreach { s => bs.setOption("receiveBufferSize", s) }
    bs
  }

  private def pool(limit: Option[Int], proactivelyConnect: Option[Duration])
                  (bootstrap: BrokerClientBootstrap) =
    limit match {
      case Some(limit) =>
        new ConnectionLimitingChannelPool(bootstrap, limit, proactivelyConnect)
      case None =>
        new ChannelPool(bootstrap, proactivelyConnect)
    }

  private def retryingFilter =
    _retries map { RetryingService.tries[Req, Rep](_) }

  private def makeBroker(codec: Codec[Req, Rep]) =
    bootstrap(codec) _                                andThen
    pool(_hostConnectionLimit, _proactivelyConnect) _ andThen
    (new PoolingBroker[Req, Rep](_))

  def build(): Service[Req, Rep] = {
    if (!_hosts.isDefined || _hosts.get.isEmpty)
      throw new IncompleteSpecification("No hosts were specified")
    if (!_codec.isDefined)
      throw new IncompleteSpecification("No codec was specified")
    
    val hosts = _hosts.get
    val codec = _codec.get

    val brokers = hosts map { host =>
      // TODO: stats export [observers], internal LB stats.
      makeBroker(codec)(host)
    }

    val timedoutBrokers =
      if (_requestTimeout < Duration.MaxValue) {
        val timeoutFilter = new TimeoutFilter[Req, Rep](Timer.default, _requestTimeout)
        brokers map { broker => timeoutFilter andThen broker }
      } else {
        brokers
      }

    val loadBalancerStrategy = // _loadBalancerStrategy getOrElse
    {
      val leastQueuedStrategy = new LeastQueuedStrategy[Req, Rep]
      new FailureAccrualStrategy(leastQueuedStrategy, 3, 10.seconds)
    }

    val loadBalanced = new LoadBalancerService(timedoutBrokers, loadBalancerStrategy)
    retryingFilter map { filter => filter andThen loadBalanced } getOrElse { loadBalanced }
  }
}<|MERGE_RESOLUTION|>--- conflicted
+++ resolved
@@ -61,14 +61,9 @@
   _retries: Option[Int],
   _logger: Option[Logger],
   _channelFactory: Option[ChannelFactory],
-<<<<<<< HEAD
-  _proactivelyConnect: Option[Duration])
-  // _loadBalancerStrategy: Option[LoadBalancerStrategy])
-=======
   _proactivelyConnect: Option[Duration],
   _tls: Option[SSLContext],
   _startTls: Boolean)
->>>>>>> 38f401c1
 {
   import ClientBuilder._
   def this() = this(
@@ -85,19 +80,13 @@
     None,                // retries
     None,                // logger
     None,                // channelFactory
-<<<<<<< HEAD
-    None// ,                // proactivelyConnect
-    //None                 // loadBalancerStrategy
-=======
     None,                // proactivelyConnect
     None,                // tls
     false                // startTls
->>>>>>> 38f401c1
   )
 
   override def toString() = {
     val options = Seq(
-<<<<<<< HEAD
       "name"                -> _name,
       "hosts"               -> _hosts,
       "codec"               -> _codec,
@@ -111,28 +100,9 @@
       "retries"             -> _retries,
       "logger"              -> _logger,
       "channelFactory"      -> _channelFactory,
-      "proactivelyConnect"  -> _proactivelyConnect
-=======
-      "name"                        -> _name,
-      "hosts"                       -> _hosts,
-      "codec"                       -> _codec,
-      "connectionTimeout"           -> Some(_connectionTimeout),
-      "requestTimeout"              -> Some(_requestTimeout),
-      "statsReceiver"               -> _statsReceiver,
-      "loadStatistics"              -> _loadStatistics,
-      "failureAccrualStatistics"    -> Some(_failureAccrualStatistics),
-      "hostConnectionLimit"         -> Some(_hostConnectionLimit),
-      "sendBufferSize"              -> _sendBufferSize,
-      "recvBufferSize"              -> _recvBufferSize,
-      "retries"                     -> _retries,
-      "initialBackoff"              -> _initialBackoff,
-      "backoffMultiplier"           -> _backoffMultiplier,
-      "logger"                      -> _logger,
-      "channelFactory"              -> _channelFactory,
-      "proactivelyConnect"          -> _proactivelyConnect,
-      "tls"                         -> _tls,
-      "startTls"                    -> _startTls
->>>>>>> 38f401c1
+      "proactivelyConnect"  -> _proactivelyConnect,
+      "tls"                 -> _tls,
+      "startTls"            -> _startTls
     )
 
     "ClientBuilder(%s)".format(
@@ -200,14 +170,9 @@
     copy(_startTls = true)
 
   // ** BUILDING
-<<<<<<< HEAD
   def logger(logger: Logger): ClientBuilder[Req, Rep] = copy(_logger = Some(logger))
 
   private def bootstrap(codec: Codec[Req, Rep])(host: SocketAddress) = {
-=======
-  def logger(logger: Logger): ClientBuilder = copy(_logger = Some(logger))
-  private def bootstrap(codec: Codec)(host: SocketAddress) = {
->>>>>>> 38f401c1
     val bs = new BrokerClientBootstrap(_channelFactory getOrElse defaultChannelFactory)
     val pf = new ChannelPipelineFactory {
       override def getPipeline = {
